--- conflicted
+++ resolved
@@ -30,11 +30,8 @@
 	"github.com/gorilla/mux"
 
 	"istio.io/bots/policybot/dashboard/templates"
-<<<<<<< HEAD
 	"istio.io/bots/policybot/dashboard/widgets/charts"
-=======
 	"istio.io/bots/policybot/pkg/blobstorage/gcs"
->>>>>>> d007a3f8
 	"istio.io/bots/policybot/pkg/config"
 	"istio.io/bots/policybot/pkg/fw"
 	"istio.io/bots/policybot/pkg/gh"
@@ -190,7 +187,6 @@
 
 	// github webhook handlers (keep refresher first in the list such that other plugins see an up-to-date view in storage)
 	webhooks := []fw.Webhook{
-		refresher.NewRefresher(context.Background(), cache, ght, a.Orgs),
 		nag,
 		labeler,
 		monitor,
