--- conflicted
+++ resolved
@@ -155,18 +155,14 @@
 		return fmt.Errorf("unable to create config monitor: %v", err)
 	}
 
-<<<<<<< HEAD
 	// TODO: do we want to have this bot for all repos or just istio/istio initially?
 	flakechaser, err := flakechaser.New(ght, ghs, "istio/istio", true)
 	if err != nil {
 		return fmt.Errorf("unable to create flake chaser plugin: %v", err)
 	}
 
-	hook, err := newHook(a.StartupOptions.GitHubSecret, nag, monitor)
-=======
 	// NB: keep refresher first in the list such that other plugins see an up-to-date view in storage.
 	hook, err := newHook(a.StartupOptions.GitHubSecret, refresher, nag, monitor)
->>>>>>> 7585a539
 	if err != nil {
 		return fmt.Errorf("unable to create GitHub webhook: %v", err)
 	}
