--- conflicted
+++ resolved
@@ -41,23 +41,10 @@
 
 	ReadOrgByID(orgID string) (*Org, error)
 	ReadOrgByLogin(login string) (*Org, error)
-<<<<<<< HEAD
-	ReadRepoByID(org string, repo string) (*Repo, error)
-	ReadRepoByName(org string, name string) (*Repo, error)
-	ReadIssueByID(org string, repo string, issue string) (*Issue, error)
-	ReadIssueByNumber(org string, repo string, number int) (*Issue, error)
-	ReadIssueCommentByID(org string, repo string, issue string, issueComment string) (*IssueComment, error)
-	ReadLabelByID(org string, repo string, label string) (*Label, error)
-	ReadUserByID(user string) (*User, error)
-	ReadIssueBySQL(sql string, iterator IssueIterator) error
-	ReadPullRequestByID(org string, repo string, issue string) (*PullRequest, error)
-	ReadPullRequestReviewByID(org string, repo string, issue string, prReview string) (*PullRequestReview, error)
-
-	//	FindUnengagedIssues(repo *gh.Repo, cb func(issue *gh.Issue)) error
-=======
 	ReadRepoByID(orgID string, repoID string) (*Repo, error)
 	ReadRepoByName(orgID string, name string) (*Repo, error)
 	ReadIssueByID(orgID string, repoID string, issueID string) (*Issue, error)
+	ReadIssueBySQL(sql string, iterator IssueIterator) error
 	ReadIssueByNumber(orgID string, repoID string, number int) (*Issue, error)
 	ReadIssueCommentByID(orgID string, repoID string, issueID string, issueCommentID string) (*IssueComment, error)
 	ReadLabelByID(orgID string, repoID string, labelID string) (*Label, error)
@@ -65,7 +52,6 @@
 	ReadPullRequestByID(orgID string, repoID string, issueID string) (*PullRequest, error)
 	ReadPullRequestReviewByID(orgID string, repoID string, issueID string, prReviewID string) (*PullRequestReview, error)
 	ReadBotActivity() (*BotActivity, error)
->>>>>>> 29b8ce7f
 
 	QueryMembersByOrg(orgID string, cb func(*Member) bool) error
 	QueryMaintainersByOrg(orgID string, cb func(*Maintainer) bool) error
