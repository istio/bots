// Copyright 2019 Istio Authors
//
// Licensed under the Apache License, Version 2.0 (the "License");
// you may not use this file except in compliance with the License.
// You may obtain a copy of the License at
//
//     http://www.apache.org/licenses/LICENSE-2.0
//
// Unless required by applicable law or agreed to in writing, software
// distributed under the License is distributed on an "AS IS" BASIS,
// WITHOUT WARRANTIES OR CONDITIONS OF ANY KIND, either express or implied.
// See the License for the specific language governing permissions and
// limitations under the License.

package storage

import (
	"io"
)

// Store defines how the bot interacts with the database
type Store interface {
	io.Closer

	WriteOrgs(orgs []*Org) error
	WriteRepos(repos []*Repo) error
	WriteIssues(issues []*Issue) error
	WriteIssueComments(issueComments []*IssueComment) error
	WriteIssuePipelines(issueData []*IssuePipeline) error
	WritePullRequests(prs []*PullRequest) error
	WritePullRequestComments(prComments []*PullRequestComment) error
	WritePullRequestReviews(prReviews []*PullRequestReview) error
	WriteUsers(users []*User) error
	WriteLabels(labels []*Label) error
	WriteAllMembers(members []*Member) error
	WriteAllMaintainers(maintainers []*Maintainer) error
	WriteBotActivities(activities []*BotActivity) error

	ReadOrgByID(orgID string) (*Org, error)
	ReadOrgByLogin(login string) (*Org, error)
	ReadRepoByID(orgID string, repoID string) (*Repo, error)
	ReadRepoByName(orgID string, name string) (*Repo, error)
	ReadIssueByID(orgID string, repoID string, issueID string) (*Issue, error)
	ReadIssueByNumber(orgID string, repoID string, number int) (*Issue, error)
	ReadIssueCommentByID(orgID string, repoID string, issueID string, issueCommentID string) (*IssueComment, error)
	ReadIssuePipelineByNumber(orgID string, repoID string, number int) (*IssuePipeline, error)
	ReadLabelByID(orgID string, repoID string, labelID string) (*Label, error)
	ReadUserByID(userID string) (*User, error)
	ReadUserByLogin(login string) (*User, error)
	ReadPullRequestByID(orgID string, repoID string, prID string) (*PullRequest, error)
	ReadPullRequestCommentByID(orgID string, repoID string, prID string, prCommentID string) (*PullRequestComment, error)
	ReadPullRequestReviewByID(orgID string, repoID string, prID string, prReviewID string) (*PullRequestReview, error)
	ReadBotActivityByID(orgID string, repoID string) (*BotActivity, error)

	QueryMembersByOrg(orgID string, cb func(*Member) error) error
	QueryMaintainersByOrg(orgID string, cb func(*Maintainer) error) error
	QueryMaintainerInfo(maintainer *Maintainer) (*MaintainerInfo, error)
	QueryIssuesByRepo(orgID string, repoID string, cb func(*Issue) error) error
<<<<<<< HEAD
	QueryTestFlakeIssues(inactiveDays, createdDays int) ([]*Issue, error)

	EnumUsers(cb func(*User) bool) error
=======
	QueryAllUsers(cb func(*User) error) error
>>>>>>> 6d5ce292
}<|MERGE_RESOLUTION|>--- conflicted
+++ resolved
@@ -56,11 +56,6 @@
 	QueryMaintainersByOrg(orgID string, cb func(*Maintainer) error) error
 	QueryMaintainerInfo(maintainer *Maintainer) (*MaintainerInfo, error)
 	QueryIssuesByRepo(orgID string, repoID string, cb func(*Issue) error) error
-<<<<<<< HEAD
 	QueryTestFlakeIssues(inactiveDays, createdDays int) ([]*Issue, error)
-
-	EnumUsers(cb func(*User) bool) error
-=======
 	QueryAllUsers(cb func(*User) error) error
->>>>>>> 6d5ce292
 }