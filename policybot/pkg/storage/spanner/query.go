// Copyright 2019 Istio Authors
//
// Licensed under the Apache License, Version 2.0 (the "License");
// you may not use this file except in compliance with the License.
// You may obtain a copy of the License at
//
//     http://www.apache.org/licenses/LICENSE-2.0
//
// Unless required by applicable law or agreed to in writing, software
// distributed under the License is distributed on an "AS IS" BASIS,
// WITHOUT WARRANTIES OR CONDITIONS OF ANY KIND, either express or implied.
// See the License for the specific language governing permissions and
// limitations under the License.

package spanner

import (
	"fmt"
	"strings"

	"cloud.google.com/go/spanner"
	"google.golang.org/api/iterator"

	"istio.io/bots/policybot/pkg/storage"
)

func (s *store) QueryMembersByOrg(orgID string, cb func(*storage.Member) error) error {
	iter := s.client.Single().Query(s.ctx, spanner.Statement{SQL: fmt.Sprintf("SELECT * FROM Members WHERE OrgID = '%s'", orgID)})
	err := iter.Do(func(row *spanner.Row) error {
		member := &storage.Member{}
		if err := row.ToStruct(member); err != nil {
			return err
		}

		return cb(member)
	})

	return err
}

func (s *store) QueryMaintainersByOrg(orgID string, cb func(*storage.Maintainer) error) error {
	iter := s.client.Single().Query(s.ctx, spanner.Statement{SQL: fmt.Sprintf("SELECT * FROM Maintainers WHERE OrgID = '%s'", orgID)})
	err := iter.Do(func(row *spanner.Row) error {
		maintainer := &storage.Maintainer{}
		if err := row.ToStruct(maintainer); err != nil {
			return err
		}

		return cb(maintainer)
	})

	return err
}

func (s *store) QueryIssuesByRepo(orgID string, repoID string, cb func(*storage.Issue) error) error {
	iter := s.client.Single().Query(s.ctx, spanner.Statement{SQL: fmt.Sprintf("SELECT * FROM Issues WHERE OrgID = '%s' AND RepoID = '%s';", orgID, repoID)})
	err := iter.Do(func(row *spanner.Row) error {
		issue := &storage.Issue{}
		if err := row.ToStruct(issue); err != nil {
			return err
		}

		return cb(issue)
	})

	return err
}

func (s *store) QueryAllUsers(cb func(*storage.User) error) error {
	iter := s.client.Single().Query(s.ctx, spanner.Statement{SQL: "SELECT * FROM Users;"})
	err := iter.Do(func(row *spanner.Row) error {
		user := &storage.User{}
		if err := row.ToStruct(user); err != nil {
			return err
		}

		return cb(user)
	})

	return err
}

<<<<<<< HEAD
func (s *store) QueryTestFlakeIssues(inactiveDays, createdDays int) ([]*storage.Issue, error) {
	sql := `SELECT * from Issues
	WHERE TIMESTAMP_DIFF(CURRENT_TIMESTAMP(), UpdatedAt, DAY) > @inactiveDays AND 
				TIMESTAMP_DIFF(CURRENT_TIMESTAMP(), CreatedAt, DAY) < @createdDays AND
				State = 'open' AND
				( REGEXP_CONTAINS(title, 'flak[ey]') OR 
  				  REGEXP_CONTAINS(body, 'flake[ey]')
				);`
	stmt := spanner.NewStatement(sql)
	stmt.Params["inactiveDays"] = inactiveDays
	stmt.Params["createdDays"] = createdDays
	scope.Infof("QueryTestFlakeIssues SQL\n%v", stmt.SQL)
	var issues []*storage.Issue
	getIssue := func(row *spanner.Row) error {
		issue := storage.Issue{}
		if err := row.ToStruct(&issue); err != nil {
			return err
		}
		issues = append(issues, &issue)
		return nil
	}
	iter := s.client.Single().Query(s.ctx, stmt)
	if err := iter.Do(getIssue); err != nil {
		return nil, fmt.Errorf("error in fetching flaky test issues, %v", err)
	}
	return issues, nil
=======
func (s *store) QueryMaintainerInfo(maintainer *storage.Maintainer) (*storage.MaintainerInfo, error) {
	info := &storage.MaintainerInfo{
		Repos: make(map[string]*storage.RepoActivityInfo),
	}

	// prep all the repo infos
	soughtPaths := make(map[string]map[string]bool)
	for _, mp := range maintainer.Paths {
		slashIndex := strings.Index(mp, "/")
		repoID := mp[0:slashIndex]
		path := mp[slashIndex+1:]

		repoInfo, ok := info.Repos[repoID]
		if !ok {
			repoInfo = &storage.RepoActivityInfo{
				RepoID:                         repoID,
				LastPullRequestCommittedByPath: make(map[string]storage.TimedEntry),
			}
			info.Repos[repoID] = repoInfo
			soughtPaths[repoID] = make(map[string]bool)
		}
		repoInfo.LastPullRequestCommittedByPath[path] = storage.TimedEntry{}

		// track all the specific paths we care about for the repo
		soughtPaths[repoID][path] = true
	}

	for repoID, repoInfo := range info.Repos {
		iter := s.client.Single().Query(s.ctx, spanner.Statement{SQL: fmt.Sprintf(
			"SELECT * FROM PullRequests WHERE OrgID = '%s' AND RepoID = '%s' AND AuthorID = '%s'",
			maintainer.OrgID, repoID, maintainer.UserID)})

		err := iter.Do(func(row *spanner.Row) error {

			var pr storage.PullRequest
			if err := row.ToStruct(&pr); err != nil {
				return err
			}

			// if the pr affects any files in any of the maintainer's paths, update the timed entry for the path
			for sp := range soughtPaths[repoID] {
				for _, file := range pr.Files {
					if strings.HasPrefix(file, sp) {
						repoInfo.LastPullRequestCommittedByPath[sp] = storage.TimedEntry{
							Time: pr.MergedAt,
							ID:   pr.PullRequestID,
						}
						delete(soughtPaths[repoID], sp)
						break
					}
				}
			}

			if len(soughtPaths[repoID]) == 0 {
				// all the path for this repo have been handled, move on
				//				fmt.Printf("All sought paths have been found\n")
				return iterator.Done
			}

			return nil
		})

		if err == iterator.Done {
			err = nil
		}

		if err != nil {
			return nil, err
		}
	}

	return info, nil
>>>>>>> 6d5ce292
}<|MERGE_RESOLUTION|>--- conflicted
+++ resolved
@@ -80,7 +80,6 @@
 	return err
 }
 
-<<<<<<< HEAD
 func (s *store) QueryTestFlakeIssues(inactiveDays, createdDays int) ([]*storage.Issue, error) {
 	sql := `SELECT * from Issues
 	WHERE TIMESTAMP_DIFF(CURRENT_TIMESTAMP(), UpdatedAt, DAY) > @inactiveDays AND 
@@ -107,7 +106,8 @@
 		return nil, fmt.Errorf("error in fetching flaky test issues, %v", err)
 	}
 	return issues, nil
-=======
+}
+
 func (s *store) QueryMaintainerInfo(maintainer *storage.Maintainer) (*storage.MaintainerInfo, error) {
 	info := &storage.MaintainerInfo{
 		Repos: make(map[string]*storage.RepoActivityInfo),
@@ -180,5 +180,4 @@
 	}
 
 	return info, nil
->>>>>>> 6d5ce292
 }