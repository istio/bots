--- conflicted
+++ resolved
@@ -95,11 +95,10 @@
 	return err
 }
 
-<<<<<<< HEAD
-func (s *store) QueryTestFlakeByTestName(testName string, cb func(*storage.TestFlake) error) error {
-	iter := s.client.Single().Query(s.ctx, spanner.Statement{SQL: fmt.Sprintf("SELECT * FROM TestFlakes WHERE TestName = '%s'", testName)})
-	err := iter.Do(func(row *spanner.Row) error {
-		flake := &storage.TestFlake{}
+func (s *store) QueryTestFlakeForPrByTestName(testName string, cb func(*storage.TestFlakeForPr) error) error {
+	iter := s.client.Single().Query(s.ctx, spanner.Statement{SQL: fmt.Sprintf("SELECT * FROM TestFlakeForPrs WHERE TestName = '%s'", testName)})
+	err := iter.Do(func(row *spanner.Row) error {
+		flake := &storage.TestFlakeForPr{}
 		if err := row.ToStruct(flake); err != nil {
 			return err
 		}
@@ -115,10 +114,10 @@
 	return err
 }
 
-func (s *store) QueryTestFlakeByPrNumber(prNum string, cb func(*storage.TestFlake) error) error {
-	iter := s.client.Single().Query(s.ctx, spanner.Statement{SQL: fmt.Sprintf("SELECT * FROM TestFlakes WHERE PrNum = '%s'", prNum)})
-	err := iter.Do(func(row *spanner.Row) error {
-		flake := &storage.TestFlake{}
+func (s *store) QueryTestFlakeForPrByPrNumber(prNum string, cb func(*storage.TestFlakeForPr) error) error {
+	iter := s.client.Single().Query(s.ctx, spanner.Statement{SQL: fmt.Sprintf("SELECT * FROM TestFlakeForPrs WHERE PrNum = '%s'", prNum)})
+	err := iter.Do(func(row *spanner.Row) error {
+		flake := &storage.TestFlakeForPr{}
 		if err := row.ToStruct(flake); err != nil {
 			return err
 		}
@@ -132,7 +131,8 @@
 	})
 
 	return err
-=======
+}
+
 func (s *store) QueryMaintainerInfo(maintainer *storage.Maintainer) (*storage.MaintainerInfo, error) {
 	info := &storage.MaintainerInfo{
 		Repos: make(map[string]*storage.RepoActivityInfo),
@@ -205,5 +205,4 @@
 	}
 
 	return info, nil
->>>>>>> d007a3f8
 }