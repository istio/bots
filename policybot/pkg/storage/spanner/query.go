// Copyright 2019 Istio Authors
//
// Licensed under the Apache License, Version 2.0 (the "License");
// you may not use this file except in compliance with the License.
// You may obtain a copy of the License at
//
//     http://www.apache.org/licenses/LICENSE-2.0
//
// Unless required by applicable law or agreed to in writing, software
// distributed under the License is distributed on an "AS IS" BASIS,
// WITHOUT WARRANTIES OR CONDITIONS OF ANY KIND, either express or implied.
// See the License for the specific language governing permissions and
// limitations under the License.

package spanner

import (
	"fmt"
	"strings"

	"cloud.google.com/go/spanner"
	"google.golang.org/api/iterator"

	"istio.io/bots/policybot/pkg/storage"
)

func (s *store) QueryMembersByOrg(orgID string, cb func(*storage.Member) error) error {
	iter := s.client.Single().Query(s.ctx, spanner.Statement{SQL: fmt.Sprintf("SELECT * FROM Members WHERE OrgID = '%s'", orgID)})
	err := iter.Do(func(row *spanner.Row) error {
		member := &storage.Member{}
		if err := row.ToStruct(member); err != nil {
			return err
		}

		return cb(member)
	})

	return err
}

func (s *store) QueryMaintainersByOrg(orgID string, cb func(*storage.Maintainer) error) error {
	iter := s.client.Single().Query(s.ctx, spanner.Statement{SQL: fmt.Sprintf("SELECT * FROM Maintainers WHERE OrgID = '%s'", orgID)})
	err := iter.Do(func(row *spanner.Row) error {
		maintainer := &storage.Maintainer{}
		if err := row.ToStruct(maintainer); err != nil {
			return err
		}

		return cb(maintainer)
	})

	return err
}

func (s *store) QueryIssuesByRepo(orgID string, repoID string, cb func(*storage.Issue) error) error {
	iter := s.client.Single().Query(s.ctx, spanner.Statement{SQL: fmt.Sprintf("SELECT * FROM Issues WHERE OrgID = '%s' AND RepoID = '%s';", orgID, repoID)})
	err := iter.Do(func(row *spanner.Row) error {
		issue := &storage.Issue{}
		if err := row.ToStruct(issue); err != nil {
			return err
		}

		return cb(issue)
	})

	return err
}

func (s *store) QueryAllUsers(cb func(*storage.User) error) error {
	iter := s.client.Single().Query(s.ctx, spanner.Statement{SQL: "SELECT * FROM Users;"})
	err := iter.Do(func(row *spanner.Row) error {
		user := &storage.User{}
		if err := row.ToStruct(user); err != nil {
			return err
		}

		return cb(user)
	})

	return err
}

<<<<<<< HEAD
func (s *store) QueryTestFlakeByTestName(testName string, cb func(*storage.TestFlake) error) error {
	iter := s.client.Single().Query(s.ctx, spanner.Statement{SQL: fmt.Sprintf("SELECT * FROM TestFlakes WHERE TestName = '%s'", testName)})
	err := iter.Do(func(row *spanner.Row) error {
		flake := &storage.TestFlake{}
		if err := row.ToStruct(flake); err != nil {
			return err
		}

		if err := cb(flake); err != nil {
			iter.Stop()
			return err
		}

		return nil
	})

	return err
}

func (s *store) QueryTestFlakeByPrNumber(prNum int64, cb func(*storage.TestFlake) error) error {
	iter := s.client.Single().Query(s.ctx, spanner.Statement{SQL: fmt.Sprintf("SELECT * FROM TestFlakes WHERE PrNum = '%v'", prNum)})
	err := iter.Do(func(row *spanner.Row) error {
		flake := &storage.TestFlake{}
		if err := row.ToStruct(flake); err != nil {
			return err
		}

		if err := cb(flake); err != nil {
			iter.Stop()
			return err
		}

		return nil
	})

	return err
=======
func (s *store) QueryTestFlakeIssues(inactiveDays, createdDays int) ([]*storage.Issue, error) {
	sql := `SELECT * from Issues
	WHERE TIMESTAMP_DIFF(CURRENT_TIMESTAMP(), UpdatedAt, DAY) > @inactiveDays AND 
				TIMESTAMP_DIFF(CURRENT_TIMESTAMP(), CreatedAt, DAY) < @createdDays AND
				State = 'open' AND
				( REGEXP_CONTAINS(title, 'flak[ey]') OR 
  				  REGEXP_CONTAINS(body, 'flake[ey]')
				);`
	stmt := spanner.NewStatement(sql)
	stmt.Params["inactiveDays"] = inactiveDays
	stmt.Params["createdDays"] = createdDays
	scope.Infof("QueryTestFlakeIssues SQL\n%v", stmt.SQL)
	var issues []*storage.Issue
	getIssue := func(row *spanner.Row) error {
		issue := storage.Issue{}
		if err := row.ToStruct(&issue); err != nil {
			return err
		}
		issues = append(issues, &issue)
		return nil
	}
	iter := s.client.Single().Query(s.ctx, stmt)
	if err := iter.Do(getIssue); err != nil {
		return nil, fmt.Errorf("error in fetching flaky test issues, %v", err)
	}
	return issues, nil
>>>>>>> a7022938
}

func (s *store) QueryMaintainerInfo(maintainer *storage.Maintainer) (*storage.MaintainerInfo, error) {
	info := &storage.MaintainerInfo{
		Repos: make(map[string]*storage.RepoActivityInfo),
	}

	// prep all the repo infos
	soughtPaths := make(map[string]map[string]bool)
	for _, mp := range maintainer.Paths {
		slashIndex := strings.Index(mp, "/")
		repoID := mp[0:slashIndex]
		path := mp[slashIndex+1:]

		repoInfo, ok := info.Repos[repoID]
		if !ok {
			repoInfo = &storage.RepoActivityInfo{
				RepoID:                         repoID,
				LastPullRequestCommittedByPath: make(map[string]storage.TimedEntry),
			}
			info.Repos[repoID] = repoInfo
			soughtPaths[repoID] = make(map[string]bool)
		}
		repoInfo.LastPullRequestCommittedByPath[path] = storage.TimedEntry{}

		// track all the specific paths we care about for the repo
		soughtPaths[repoID][path] = true
	}

	for repoID, repoInfo := range info.Repos {
		iter := s.client.Single().Query(s.ctx, spanner.Statement{SQL: fmt.Sprintf(
			"SELECT * FROM PullRequests WHERE OrgID = '%s' AND RepoID = '%s' AND AuthorID = '%s'",
			maintainer.OrgID, repoID, maintainer.UserID)})

		err := iter.Do(func(row *spanner.Row) error {

			var pr storage.PullRequest
			if err := row.ToStruct(&pr); err != nil {
				return err
			}

			// if the pr affects any files in any of the maintainer's paths, update the timed entry for the path
			for sp := range soughtPaths[repoID] {
				for _, file := range pr.Files {
					if strings.HasPrefix(file, sp) {
						repoInfo.LastPullRequestCommittedByPath[sp] = storage.TimedEntry{
							Time: pr.MergedAt,
							ID:   pr.PullRequestID,
						}
						delete(soughtPaths[repoID], sp)
						break
					}
				}
			}

			if len(soughtPaths[repoID]) == 0 {
				// all the path for this repo have been handled, move on
				//				fmt.Printf("All sought paths have been found\n")
				return iterator.Done
			}

			return nil
		})

		if err == iterator.Done {
			err = nil
		}

		if err != nil {
			return nil, err
		}
	}

	return info, nil
}<|MERGE_RESOLUTION|>--- conflicted
+++ resolved
@@ -80,7 +80,6 @@
 	return err
 }
 
-<<<<<<< HEAD
 func (s *store) QueryTestFlakeByTestName(testName string, cb func(*storage.TestFlake) error) error {
 	iter := s.client.Single().Query(s.ctx, spanner.Statement{SQL: fmt.Sprintf("SELECT * FROM TestFlakes WHERE TestName = '%s'", testName)})
 	err := iter.Do(func(row *spanner.Row) error {
@@ -94,7 +93,7 @@
 			return err
 		}
 
-		return nil
+    return cb(flake)
 	})
 
 	return err
@@ -113,11 +112,12 @@
 			return err
 		}
 
-		return nil
-	})
-
-	return err
-=======
+    return cb(flake)
+	})
+
+	return err
+}
+
 func (s *store) QueryTestFlakeIssues(inactiveDays, createdDays int) ([]*storage.Issue, error) {
 	sql := `SELECT * from Issues
 	WHERE TIMESTAMP_DIFF(CURRENT_TIMESTAMP(), UpdatedAt, DAY) > @inactiveDays AND 
@@ -144,7 +144,6 @@
 		return nil, fmt.Errorf("error in fetching flaky test issues, %v", err)
 	}
 	return issues, nil
->>>>>>> a7022938
 }
 
 func (s *store) QueryMaintainerInfo(maintainer *storage.Maintainer) (*storage.MaintainerInfo, error) {
