// Copyright 2019 Istio Authors
//
// Licensed under the Apache License, Version 2.0 (the "License");
// you may not use this file except in compliance with the License.
// You may obtain a copy of the License at
//
//     http://www.apache.org/licenses/LICENSE-2.0
//
// Unless required by applicable law or agreed to in writing, software
// distributed under the License is distributed on an "AS IS" BASIS,
// WITHOUT WARRANTIES OR CONDITIONS OF ANY KIND, either express or implied.
// See the License for the specific language governing permissions and
// limitations under the License.

package spanner

import (
	"context"
	"fmt"
	"strings"

	"cloud.google.com/go/spanner"
	"google.golang.org/api/iterator"

	"istio.io/bots/policybot/pkg/storage"
)

func (s store) QueryMembersByOrg(context context.Context, orgLogin string, cb func(*storage.Member) error) error {
	iter := s.client.Single().Query(context, spanner.Statement{SQL: fmt.Sprintf("SELECT * FROM Members WHERE OrgLogin = '%s'", orgLogin)})
	err := iter.Do(func(row *spanner.Row) error {
		member := &storage.Member{}
		if err := rowToStruct(row, member); err != nil {
			return err
		}

		return cb(member)
	})

	return err
}

func (s store) QueryMaintainersByOrg(context context.Context, orgLogin string, cb func(*storage.Maintainer) error) error {
	iter := s.client.Single().Query(context, spanner.Statement{SQL: fmt.Sprintf("SELECT * FROM Maintainers WHERE OrgLogin = '%s'", orgLogin)})
	err := iter.Do(func(row *spanner.Row) error {
		maintainer := &storage.Maintainer{}
		if err := rowToStruct(row, maintainer); err != nil {
			return err
		}

		return cb(maintainer)
	})

	return err
}

func (s store) QueryIssues(context context.Context, orgLogin string, cb func(*storage.Issue) error) error {
	iter := s.client.Single().Query(context,
		spanner.Statement{SQL: fmt.Sprintf("SELECT * FROM Issues WHERE OrgLogin = '%s';", orgLogin)})
	err := iter.Do(func(row *spanner.Row) error {
		issue := &storage.Issue{}
		if err := rowToStruct(row, issue); err != nil {
			return err
		}

		return cb(issue)
	})

	return err
}
func (s store) QueryIssuesByRepo(context context.Context, orgLogin string, repoName string, cb func(*storage.Issue) error) error {
	iter := s.client.Single().Query(context,
		spanner.Statement{SQL: fmt.Sprintf("SELECT * FROM Issues WHERE OrgLogin = '%s' AND RepoName = '%s';", orgLogin, repoName)})
	err := iter.Do(func(row *spanner.Row) error {
		issue := &storage.Issue{}
		if err := rowToStruct(row, issue); err != nil {
			return err
		}

		return cb(issue)
	})

	return err
}

func (s store) QueryOpenIssues(context context.Context, orgLogin string, cb func(*storage.Issue) error) error {
	iter := s.client.Single().Query(context,
		spanner.Statement{SQL: fmt.Sprintf("SELECT * FROM Issues WHERE OrgLogin = '%s' AND State = '%s';", orgLogin, "open")})
	err := iter.Do(func(row *spanner.Row) error {
		issue := &storage.Issue{}
		if err := rowToStruct(row, issue); err != nil {
			return err
		}

		return cb(issue)
	})

	return err
}
func (s store) QueryTestResultByTestName(context context.Context, orgLogin string, repoName string, testName string, cb func(*storage.TestResult) error) error {
	sql := `SELECT * from TestResults
	WHERE OrgLogin = @orgLogin AND
	RepoName = @repoName AND
	TestName = @testName;`
	stmt := spanner.NewStatement(sql)
	stmt.Params["orgLogin"] = orgLogin
	stmt.Params["repoName"] = repoName
	stmt.Params["testName"] = testName
	iter := s.client.Single().Query(context, stmt)
	err := iter.Do(func(row *spanner.Row) error {
		testResult := &storage.TestResult{}
		if err := rowToStruct(row, testResult); err != nil {
			return err
		}

		return cb(testResult)
	})

	return err
}

func (s store) QueryTestResultByPrNumber(
	context context.Context, orgLogin string, repoName string, pullRequestNumber int64, cb func(*storage.TestResult) error) error {
	sql := `SELECT * from TestResults
	WHERE OrgLogin = @orgLogin AND
	RepoName = @repoName AND
	PullRequestNumber = @pullRequestNumber;`
	stmt := spanner.NewStatement(sql)
	stmt.Params["orgLogin"] = orgLogin
	stmt.Params["repoName"] = repoName
	stmt.Params["pullRequestNumber"] = pullRequestNumber
	scope.Infof("QueryTestResults SQL\n%v", stmt.SQL)

	iter := s.client.Single().Query(context, stmt)
	err := iter.Do(func(row *spanner.Row) error {
		testResult := &storage.TestResult{}
		if err := rowToStruct(row, testResult); err != nil {
			return err
		}

		return cb(testResult)
	})

	return err
}

func (s store) QueryTestResultByUndone(context context.Context, orgLogin string, repoName string, cb func(*storage.TestResult) error) error {
	sql := `SELECT * from TestResults
	WHERE OrgLogin = @orgLogin AND
	RepoName = @repoName AND
	Done = false;`
	stmt := spanner.NewStatement(sql)
	stmt.Params["orgLogin"] = orgLogin
	stmt.Params["repoName"] = repoName
	iter := s.client.Single().Query(context, stmt)
	err := iter.Do(func(row *spanner.Row) error {
		testResult := &storage.TestResult{}
		if err := rowToStruct(row, testResult); err != nil {
			return err
		}

		return cb(testResult)
	})

	return err
}

// Read all rows from table in Spanner and invokes a call back on the row.
func (s store) QueryAllTestResults(context context.Context, orgLogin string, repoName string, cb func(*storage.TestResult) error) error {
	sql := `SELECT * from TestResults
	WHERE OrgLogin = @orgLogin AND
	RepoName = @repoName AND `
	stmt := spanner.NewStatement(sql)
	stmt.Params["orgLogin"] = orgLogin
	stmt.Params["repoName"] = repoName
	iter := s.client.Single().Query(context, stmt)
	err := iter.Do(func(row *spanner.Row) error {
		testResult := &storage.TestResult{}
		if err := rowToStruct(row, testResult); err != nil {
			return err
		}

		return cb(testResult)
	})

	return err
}

func (s store) QueryTestFlakeIssues(context context.Context, inactiveDays, createdDays int) ([]*storage.Issue, error) {
	sql := `SELECT * from Issues
	WHERE TIMESTAMP_DIFF(CURRENT_TIMESTAMP(), UpdatedAt, DAY) > @inactiveDays AND
				TIMESTAMP_DIFF(CURRENT_TIMESTAMP(), CreatedAt, DAY) < @createdDays AND
				State = 'open' AND
				( REGEXP_CONTAINS(title, 'flak[ey]') OR
  				  REGEXP_CONTAINS(body, 'flake[ey]')
				);`
	stmt := spanner.NewStatement(sql)
	stmt.Params["inactiveDays"] = inactiveDays
	stmt.Params["createdDays"] = createdDays
	scope.Infof("QueryTestFlakeIssues SQL\n%v", stmt.SQL)
	var issues []*storage.Issue
	getIssue := func(row *spanner.Row) error {
		issue := storage.Issue{}
		if err := rowToStruct(row, &issue); err != nil {
			return err
		}
		issues = append(issues, &issue)
		return nil
	}
	iter := s.client.Single().Query(context, stmt)
	if err := iter.Do(getIssue); err != nil {
		return nil, fmt.Errorf("error in fetching flaky test issues, %v", err)
	}
	return issues, nil
}

func (s store) QueryMaintainerActivity(context context.Context, maintainer *storage.Maintainer) (*storage.ActivityInfo, error) {
	info := &storage.ActivityInfo{
		Repos: make(map[string]*storage.RepoActivityInfo),
	}

	// prep all the repo infos
	soughtPaths := make(map[string]map[string]bool)
	for _, mp := range maintainer.Paths {
		slashIndex := strings.Index(mp, "/")
		repoName := mp[0:slashIndex]
		path := mp[slashIndex+1:]

		repoInfo, ok := info.Repos[repoName]
		if !ok {
			repoInfo = &storage.RepoActivityInfo{
				Paths: make(map[string]storage.RepoPathActivityInfo),
			}
			info.Repos[repoName] = repoInfo
			soughtPaths[repoName] = make(map[string]bool)
		}
		repoInfo.Paths[path] = storage.RepoPathActivityInfo{}

		// track all the specific paths we care about for the repo
		soughtPaths[repoName][path] = true
	}

	// find the last time the maintainer updated files in the maintained paths
	for repoName, repoInfo := range info.Repos {
		iter := s.client.Single().Query(context, spanner.Statement{SQL: fmt.Sprintf(
			`SELECT * FROM PullRequests
			WHERE
				OrgLogin = '%s'
				AND RepoName = '%s'
				AND Author = '%s'
			ORDER BY MergedAt DESC`,
			maintainer.OrgLogin, repoName, maintainer.UserLogin)})

		err := iter.Do(func(row *spanner.Row) error {

			var pr storage.PullRequest
			if err := rowToStruct(row, &pr); err != nil {
				return err
			}

			// if the pr affects any files in any of the maintainer's paths, update the timed entry for the path
			for sp := range soughtPaths[repoName] {
				for _, file := range pr.Files {
					if strings.HasPrefix(file, sp) {
						pai := repoInfo.Paths[sp]
						pai.LastPullRequestSubmitted = storage.TimedEntry{
							Time:   pr.MergedAt,
							Number: pr.PullRequestNumber,
						}
						repoInfo.Paths[sp] = pai

						if pr.MergedAt.After(info.LastActivity) {
							info.LastActivity = pr.MergedAt
						}

						delete(soughtPaths[repoName], sp)
						break
					}
				}
			}

			if len(soughtPaths[repoName]) == 0 {
				// all the paths for this repo have been handled, move on
				return iterator.Done
			}

			return nil
		})

		if err == iterator.Done {
			err = nil
		}

		if err != nil {
			return nil, err
		}
	}

	// reset the soughtPaths map
	for _, mp := range maintainer.Paths {
		slashIndex := strings.Index(mp, "/")
		repoName := mp[0:slashIndex]
		path := mp[slashIndex+1:]
		soughtPaths[repoName][path] = true
	}

	// find the last time the maintainer reviewed a PR that updated files in the maintained paths
	for repoName, repoInfo := range info.Repos {
		iter := s.client.Single().Query(context, spanner.Statement{SQL: fmt.Sprintf(
			`SELECT * FROM PullRequestReviewEvents
			WHERE
				OrgLogin = '%s'
				AND RepoName = '%s'
				AND Actor = '%s'`,
			maintainer.OrgLogin, repoName, maintainer.UserLogin)})

		err := iter.Do(func(row *spanner.Row) error {

			var e storage.PullRequestReviewEvent
			if err := rowToStruct(row, &e); err != nil {
				return err
			}

			pr, err := s.ReadPullRequest(context, maintainer.OrgLogin, repoName, int(e.PullRequestNumber))
			if err != nil {
				return err
			}

			// if the pr affects any files in any of the maintainer's paths, update the timed entry for the path
			for sp := range soughtPaths[repoName] {
				for _, file := range pr.Files {
					if strings.HasPrefix(file, sp) {
						pai := repoInfo.Paths[sp]
						pai.LastPullRequestReviewed = storage.TimedEntry{
							Time:   e.CreatedAt,
							Number: pr.PullRequestNumber,
						}
						repoInfo.Paths[sp] = pai

						if e.CreatedAt.After(info.LastActivity) {
							info.LastActivity = e.CreatedAt
						}

						delete(soughtPaths[repoName], sp)
						break
					}
				}
			}

			if len(soughtPaths[repoName]) == 0 {
				// all the paths for this repo have been handled, move on
				return iterator.Done
			}

			return nil
		})

		if err == iterator.Done {
			err = nil
		}

		if err != nil {
			return nil, err
		}
	}

	// reset the soughtPaths map
	for _, mp := range maintainer.Paths {
		slashIndex := strings.Index(mp, "/")
		repoName := mp[0:slashIndex]
		path := mp[slashIndex+1:]
		soughtPaths[repoName][path] = true
	}

	// find the last time the maintainer commented on a PR that updated files in the maintained paths
	for repoName, repoInfo := range info.Repos {
		iter := s.client.Single().Query(context, spanner.Statement{SQL: fmt.Sprintf(
			`SELECT * FROM PullRequestReviewCommentEvents
			WHERE
				OrgLogin = '%s'
				AND RepoName = '%s'
				AND Actor = '%s'`,
			maintainer.OrgLogin, repoName, maintainer.UserLogin)})

		err := iter.Do(func(row *spanner.Row) error {

			var e storage.PullRequestReviewCommentEvent
			if err := rowToStruct(row, &e); err != nil {
				return err
			}

			pr, err := s.ReadPullRequest(context, maintainer.OrgLogin, repoName, int(e.PullRequestNumber))
			if err != nil {
				return err
			} else if pr == nil {
				return nil
			}

			// if the pr affects any files in any of the maintainer's paths, update the timed entry for the path
			for sp := range soughtPaths[repoName] {
				for _, file := range pr.Files {
					if strings.HasPrefix(file, sp) {
						pai := repoInfo.Paths[sp]
						pai.LastPullRequestReviewed = storage.TimedEntry{
							Time:   e.CreatedAt,
							Number: pr.PullRequestNumber,
						}
						repoInfo.Paths[sp] = pai

						if e.CreatedAt.After(info.LastActivity) {
							info.LastActivity = e.CreatedAt
						}

						delete(soughtPaths[repoName], sp)
						break
					}
				}
			}

			if len(soughtPaths[repoName]) == 0 {
				// all the paths for this repo have been handled, move on
				return iterator.Done
			}

			return nil
		})

		if err == iterator.Done {
			err = nil
		}

		if err != nil {
			return nil, err
		}
	}

	// now figure out issue activity for all repos
	for repoName, repoInfo := range info.Repos {
		if err := s.getIssueActivity(context, maintainer.OrgLogin, repoName, maintainer.UserLogin, info, repoInfo); err != nil {
			return nil, err
		}
	}

	return info, nil
}

func (s store) QueryMemberActivity(context context.Context, member *storage.Member, repoNames []string) (*storage.ActivityInfo, error) {
	info := &storage.ActivityInfo{
		Repos: make(map[string]*storage.RepoActivityInfo),
	}

	for _, repoName := range repoNames {
		repoInfo := &storage.RepoActivityInfo{}
		repoInfo.Paths = make(map[string]storage.RepoPathActivityInfo)
		repoInfo.Paths["/"] = storage.RepoPathActivityInfo{}

		if err := s.getIssueActivity(context, member.OrgLogin, repoName, member.UserLogin, info, repoInfo); err != nil {
			return nil, err
		}

		if err := s.getPRActivity(context, member.OrgLogin, repoName, member.UserLogin, info, repoInfo); err != nil {
			return nil, err
		}

		// if any activity was detected, keep track of the repo
		if repoInfo.LastIssueCommented.Number != 0 ||
			repoInfo.LastIssueClosed.Number != 0 ||
			repoInfo.LastIssueTriaged.Number != 0 ||
			repoInfo.Paths["/"].LastPullRequestReviewed.Number != 0 ||
			repoInfo.Paths["/"].LastPullRequestSubmitted.Number != 0 {
			info.Repos[repoName] = repoInfo
		}
	}

	return info, nil
}

func (s *store) getIssueActivity(context context.Context, orgLogin string, repoName string, userLogin string,
	info *storage.ActivityInfo, repoInfo *storage.RepoActivityInfo) error {
	iter := s.client.Single().Query(context, spanner.Statement{SQL: fmt.Sprintf(
		`SELECT * FROM IssueCommentEvents
			WHERE
				OrgLogin = '%s'
				AND RepoName = '%s'
				AND Actor = '%s'
				AND (Action = 'created'
					OR Action = 'edited')
			ORDER BY CreatedAt DESC
			LIMIT 1;`,
		orgLogin, repoName, userLogin)})
	err := iter.Do(func(row *spanner.Row) error {
		var e storage.IssueCommentEvent
		if err := rowToStruct(row, &e); err != nil {
			return err
		}

		repoInfo.LastIssueCommented = storage.TimedEntry{
			Time:   e.CreatedAt,
			Number: e.IssueNumber,
		}

		if e.CreatedAt.After(info.LastActivity) {
			info.LastActivity = e.CreatedAt
		}

		return nil
	})

	if err != nil {
		return err
	}

<<<<<<< HEAD
		iter = s.client.Single().Query(context, spanner.Statement{SQL: fmt.Sprintf(
			`SELECT * FROM IssueEvents
			WHERE
=======
	iter = s.client.Single().Query(context, spanner.Statement{SQL: fmt.Sprintf(
		`SELECT * FROM IssueEvents
			WHERE 
>>>>>>> 838dc0e1
				OrgLogin = '%s'
				AND RepoName = '%s'
				AND Actor = '%s'
				AND (Action = 'labeled'
					OR Action = 'unlabaled'
					OR Action = 'milestoned'
					OR Action = 'unmilestoned'
					OR Action = 'assigned'
					OR Action = 'unassigned')
			ORDER BY CreatedAt DESC
			LIMIT 1;`,
		orgLogin, repoName, userLogin)})
	err = iter.Do(func(row *spanner.Row) error {
		var e storage.IssueEvent
		if err := rowToStruct(row, &e); err != nil {
			return err
		}

		repoInfo.LastIssueTriaged = storage.TimedEntry{
			Time:   e.CreatedAt,
			Number: e.IssueNumber,
		}

		if e.CreatedAt.After(info.LastActivity) {
			info.LastActivity = e.CreatedAt
		}

		return nil
	})

	if err != nil {
		return err
	}

	iter = s.client.Single().Query(context, spanner.Statement{SQL: fmt.Sprintf(
		`SELECT * FROM IssueEvents
			WHERE
				OrgLogin = '%s'
				AND RepoName = '%s'
				AND Actor = '%s'
				AND Action = 'closed'
			ORDER BY CreatedAt DESC
			LIMIT 1;`,
		orgLogin, repoName, userLogin)})
	err = iter.Do(func(row *spanner.Row) error {
		var e storage.IssueEvent
		if err := rowToStruct(row, &e); err != nil {
			return err
		}

		repoInfo.LastIssueClosed = storage.TimedEntry{
			Time:   e.CreatedAt,
			Number: e.IssueNumber,
		}

		if e.CreatedAt.After(info.LastActivity) {
			info.LastActivity = e.CreatedAt
		}

		return nil
	})

	return err
}

func (s *store) getPRActivity(context context.Context, orgLogin string, repoName string, userLogin string,
	info *storage.ActivityInfo, repoInfo *storage.RepoActivityInfo) error {

	pathInfo := repoInfo.Paths["/"]

	iter := s.client.Single().Query(context, spanner.Statement{SQL: fmt.Sprintf(
		`SELECT * FROM PullRequestEvents
			WHERE
				OrgLogin = '%s' 
				AND RepoName = '%s' 
				AND Actor = '%s' 
				AND Action = 'closed'
			ORDER BY CreatedAt DESC
			LIMIT 1;`,
		orgLogin, repoName, userLogin)})
	err := iter.Do(func(row *spanner.Row) error {
		var e storage.PullRequestEvent
		if err := rowToStruct(row, &e); err != nil {
			return err
		}

		pathInfo.LastPullRequestSubmitted = storage.TimedEntry{
			Time:   e.CreatedAt,
			Number: e.PullRequestNumber,
		}

		if e.CreatedAt.After(info.LastActivity) {
			info.LastActivity = e.CreatedAt
		}

		return nil
	})

	if err != nil {
		return err
	}

	iter = s.client.Single().Query(context, spanner.Statement{SQL: fmt.Sprintf(
		`SELECT * FROM PullRequestReviewEvents
			WHERE 
				OrgLogin = '%s'
				AND RepoName = '%s'
				AND Actor = '%s'
			ORDER BY CreatedAt DESC
			LIMIT 1;`,
		orgLogin, repoName, userLogin)})
	err = iter.Do(func(row *spanner.Row) error {
		var e storage.PullRequestReviewEvent
		if err := rowToStruct(row, &e); err != nil {
			return err
		}

		pathInfo.LastPullRequestReviewed = storage.TimedEntry{
			Time:   e.CreatedAt,
			Number: e.PullRequestNumber,
		}

		if e.CreatedAt.After(info.LastActivity) {
			info.LastActivity = e.CreatedAt
		}

		return nil
	})

	if err != nil {
		return err
	}

	iter = s.client.Single().Query(context, spanner.Statement{SQL: fmt.Sprintf(
		`SELECT * FROM PullRequestReviewCommentEvents
			WHERE 
				OrgLogin = '%s'
				AND RepoName = '%s'
				AND Actor = '%s'
			ORDER BY CreatedAt DESC
			LIMIT 1;`,
		orgLogin, repoName, userLogin)})
	err = iter.Do(func(row *spanner.Row) error {
		var e storage.PullRequestReviewCommentEvent
		if err := rowToStruct(row, &e); err != nil {
			return err
		}

		if pathInfo.LastPullRequestReviewed.Time.Before(e.CreatedAt) {
			pathInfo.LastPullRequestReviewed = storage.TimedEntry{
				Time:   e.CreatedAt,
				Number: e.PullRequestNumber,
			}
		}

		if e.CreatedAt.After(info.LastActivity) {
			info.LastActivity = e.CreatedAt
		}

		return nil
	})

	repoInfo.Paths["/"] = pathInfo

	return err
}<|MERGE_RESOLUTION|>--- conflicted
+++ resolved
@@ -509,15 +509,9 @@
 		return err
 	}
 
-<<<<<<< HEAD
-		iter = s.client.Single().Query(context, spanner.Statement{SQL: fmt.Sprintf(
-			`SELECT * FROM IssueEvents
-			WHERE
-=======
 	iter = s.client.Single().Query(context, spanner.Statement{SQL: fmt.Sprintf(
 		`SELECT * FROM IssueEvents
-			WHERE 
->>>>>>> 838dc0e1
+			WHERE
 				OrgLogin = '%s'
 				AND RepoName = '%s'
 				AND Actor = '%s'
