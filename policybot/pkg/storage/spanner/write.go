// Copyright 2019 Istio Authors
//
// Licensed under the Apache License, Version 2.0 (the "License");
// you may not use this file except in compliance with the License.
// You may obtain a copy of the License at
//
//     http://www.apache.org/licenses/LICENSE-2.0
//
// Unless required by applicable law or agreed to in writing, software
// distributed under the License is distributed on an "AS IS" BASIS,
// WITHOUT WARRANTIES OR CONDITIONS OF ANY KIND, either express or implied.
// See the License for the specific language governing permissions and
// limitations under the License.

package spanner

import (
	"context"

	"cloud.google.com/go/spanner"

	"istio.io/bots/policybot/pkg/storage"
)

func (s *store) WriteOrgs(orgs []*storage.Org) error {
	scope.Debugf("Writing %d orgs", len(orgs))

	mutations := make([]*spanner.Mutation, len(orgs))
	for i := 0; i < len(orgs); i++ {
		var err error
		if mutations[i], err = spanner.InsertOrUpdateStruct(orgTable, orgs[i]); err != nil {
			return err
		}
	}

	_, err := s.client.Apply(s.ctx, mutations)
	return err
}

func (s *store) WriteRepos(repos []*storage.Repo) error {
	scope.Debugf("Writing %d repos", len(repos))

	mutations := make([]*spanner.Mutation, len(repos))
	for i := 0; i < len(repos); i++ {
		var err error
		if mutations[i], err = spanner.InsertOrUpdateStruct(repoTable, repos[i]); err != nil {
			return err
		}
	}

	_, err := s.client.Apply(s.ctx, mutations)
	return err
}

func (s *store) WriteIssues(issues []*storage.Issue) error {
	scope.Debugf("Writing %d issues", len(issues))

	mutations := make([]*spanner.Mutation, len(issues))
	for i := 0; i < len(issues); i++ {
		var err error
		if mutations[i], err = spanner.InsertOrUpdateStruct(issueTable, issues[i]); err != nil {
			return err
		}
	}

	_, err := s.client.Apply(s.ctx, mutations)
	return err
}

func (s *store) WriteIssueComments(issueComments []*storage.IssueComment) error {
	scope.Debugf("Writing %d issue comments", len(issueComments))

	mutations := make([]*spanner.Mutation, len(issueComments))
	for i := 0; i < len(issueComments); i++ {
		var err error
		if mutations[i], err = spanner.InsertOrUpdateStruct(issueCommentTable, issueComments[i]); err != nil {
			return err
		}
	}

	_, err := s.client.Apply(s.ctx, mutations)
	return err
}

func (s *store) WriteIssuePipelines(issuePipelines []*storage.IssuePipeline) error {
	scope.Debugf("Writing %d issue pipelines", len(issuePipelines))

	mutations := make([]*spanner.Mutation, len(issuePipelines))
	for i := 0; i < len(issuePipelines); i++ {
		var err error
		if mutations[i], err = spanner.InsertOrUpdateStruct(issuePipelineTable, issuePipelines[i]); err != nil {
			return err
		}
	}

	_, err := s.client.Apply(s.ctx, mutations)
	return err
}

func (s *store) WritePullRequests(prs []*storage.PullRequest) error {
	scope.Debugf("Writing %d pull requests", len(prs))

	mutations := make([]*spanner.Mutation, len(prs))
	for i := 0; i < len(prs); i++ {
		var err error
		if mutations[i], err = spanner.InsertOrUpdateStruct(pullRequestTable, prs[i]); err != nil {
			return err
		}
	}

	_, err := s.client.Apply(s.ctx, mutations)
	return err
}

func (s *store) WritePullRequestComments(prComments []*storage.PullRequestComment) error {
	scope.Debugf("Writing %d pr comments", len(prComments))

	mutations := make([]*spanner.Mutation, len(prComments))
	for i := 0; i < len(prComments); i++ {
		var err error
		if mutations[i], err = spanner.InsertOrUpdateStruct(pullRequestCommentTable, prComments[i]); err != nil {
			return err
		}
	}

	_, err := s.client.Apply(s.ctx, mutations)
	return err
}

func (s *store) WritePullRequestReviews(prReviews []*storage.PullRequestReview) error {
	scope.Debugf("Writing %d pull request reviews", len(prReviews))

	mutations := make([]*spanner.Mutation, len(prReviews))
	for i := 0; i < len(prReviews); i++ {
		var err error
		if mutations[i], err = spanner.InsertOrUpdateStruct(pullRequestReviewTable, prReviews[i]); err != nil {
			return err
		}
	}

	_, err := s.client.Apply(s.ctx, mutations)
	return err
}

func (s *store) WriteUsers(users []*storage.User) error {
	scope.Debugf("Writing %d users", len(users))

	mutations := make([]*spanner.Mutation, len(users))
	for i := 0; i < len(users); i++ {
		var err error
		if mutations[i], err = spanner.InsertOrUpdateStruct(userTable, users[i]); err != nil {
			return err
		}
	}

	_, err := s.client.Apply(s.ctx, mutations)
	return err
}

func (s *store) WriteLabels(labels []*storage.Label) error {
	scope.Debugf("Writing %d labels", len(labels))

	mutations := make([]*spanner.Mutation, len(labels))
	for i := 0; i < len(labels); i++ {
		var err error
		if mutations[i], err = spanner.InsertOrUpdateStruct(labelTable, labels[i]); err != nil {
			return err
		}
	}

	_, err := s.client.Apply(s.ctx, mutations)
	return err
}

func (s *store) WriteAllMembers(members []*storage.Member) error {
	scope.Debugf("Writing %d members", len(members))

	mutations := make([]*spanner.Mutation, len(members))
	for i, member := range members {
		var err error
		if mutations[i], err = spanner.InsertStruct(memberTable, member); err != nil {
			return err
		}
	}

	_, err := s.client.ReadWriteTransaction(s.ctx, func(ctx context.Context, txn *spanner.ReadWriteTransaction) error {
		// Remove all existing members
		iter := txn.Query(ctx, spanner.Statement{SQL: "DELETE FROM Members WHERE true;"})
		if err := iter.Do(func(_ *spanner.Row) error { return nil }); err != nil {
			return err
		}

		// write all the new members
		return txn.BufferWrite(mutations)
	})

	return err
}

func (s *store) WriteAllMaintainers(maintainers []*storage.Maintainer) error {
	scope.Debugf("Writing %d maintainers", len(maintainers))

	mutations := make([]*spanner.Mutation, len(maintainers))
	for i, maintainer := range maintainers {
		var err error
		if mutations[i], err = spanner.InsertStruct(maintainerTable, maintainer); err != nil {
			return err
		}
	}

	_, err := s.client.ReadWriteTransaction(s.ctx, func(ctx context.Context, txn *spanner.ReadWriteTransaction) error {
		// Remove all existing maintainers
		iter := txn.Query(ctx, spanner.Statement{SQL: "DELETE FROM Maintainers WHERE true;"})
		if err := iter.Do(func(_ *spanner.Row) error { return nil }); err != nil {
			return err
		}

		// write all the new maintainers
		return txn.BufferWrite(mutations)
	})

	return err
}

func (s *store) WriteBotActivities(activities []*storage.BotActivity) error {
	scope.Debugf("Writing %d activities", len(activities))

	mutations := make([]*spanner.Mutation, len(activities))
	for i := 0; i < len(activities); i++ {
		var err error
		if mutations[i], err = spanner.InsertOrUpdateStruct(botActivityTable, activities[i]); err != nil {
			return err
		}
	}

	_, err := s.client.Apply(s.ctx, mutations)
	return err
}

<<<<<<< HEAD
func (s *store) WriteTestFlakes(testFlakes []*storage.TestFlake) error {
	scope.Debugf("Writing %d test flakes", len(testFlakes))

	mutations := make([]*spanner.Mutation, len(testFlakes))
	for i := 0; i < len(testFlakes); i++ {
		var err error
		if mutations[i], err = spanner.InsertOrUpdateStruct(testFlakeTable, testFlakes[i]); err != nil {
=======
func (s *store) WriteTestFlakes(flakes []*storage.TestFlake) error {
	scope.Debugf("Writing %d test flakes", len(flakes))

	mutations := make([]*spanner.Mutation, len(flakes))
	for i := 0; i < len(flakes); i++ {
		var err error
		if mutations[i], err = spanner.InsertOrUpdateStruct(flakeTable, flakes[i]); err != nil {
			return err
		}
	}

	_, err := s.client.Apply(s.ctx, mutations)
	return err
}

func (s *store) WriteFlakeOccurrences(flakeOccurrences []*storage.FlakeOccurrence) error {
	scope.Debugf("Writing %d test flake occurrences", len(flakeOccurrences))

	mutations := make([]*spanner.Mutation, len(flakeOccurrences))
	for i := 0; i < len(flakeOccurrences); i++ {
		var err error
		if mutations[i], err = spanner.InsertOrUpdateStruct(flakeOccurrenceTable, flakeOccurrences[i]); err != nil {
>>>>>>> d007a3f8
			return err
		}
	}

	_, err := s.client.Apply(s.ctx, mutations)
	return err
}<|MERGE_RESOLUTION|>--- conflicted
+++ resolved
@@ -237,15 +237,21 @@
 	return err
 }
 
-<<<<<<< HEAD
-func (s *store) WriteTestFlakes(testFlakes []*storage.TestFlake) error {
-	scope.Debugf("Writing %d test flakes", len(testFlakes))
-
-	mutations := make([]*spanner.Mutation, len(testFlakes))
-	for i := 0; i < len(testFlakes); i++ {
-		var err error
-		if mutations[i], err = spanner.InsertOrUpdateStruct(testFlakeTable, testFlakes[i]); err != nil {
-=======
+func (s *store) WriteTestFlakeForPr(testFlakeForPrs []*storage.TestFlakeForPr) error {
+	scope.Debugf("Writing %d test flakes", len(testFlakeForPrs))
+
+	mutations := make([]*spanner.Mutation, len(testFlakeForPrs))
+	for i := 0; i < len(testFlakeForPrs); i++ {
+		var err error
+		if mutations[i], err = spanner.InsertOrUpdateStruct(testFlakeForPrTable, testFlakeForPrs[i]); err != nil {
+			return err
+		}
+	}
+
+	_, err := s.client.Apply(s.ctx, mutations)
+	return err
+}
+
 func (s *store) WriteTestFlakes(flakes []*storage.TestFlake) error {
 	scope.Debugf("Writing %d test flakes", len(flakes))
 
@@ -268,7 +274,6 @@
 	for i := 0; i < len(flakeOccurrences); i++ {
 		var err error
 		if mutations[i], err = spanner.InsertOrUpdateStruct(flakeOccurrenceTable, flakeOccurrences[i]); err != nil {
->>>>>>> d007a3f8
 			return err
 		}
 	}
