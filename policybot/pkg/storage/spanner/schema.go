--- conflicted
+++ resolved
@@ -39,12 +39,9 @@
 	memberTable             = "Members"
 	botActivityTable        = "BotActivity"
 	maintainerTable         = "Maintainers"
-<<<<<<< HEAD
-	testFlakeTable		= "TestFlakes"
-=======
+	testFlakeForPrTable		= "TestFlakeForPrs"
 	flakeTable              = "TestFlakes"
 	flakeOccurrenceTable    = "FlakeOccurrences"
->>>>>>> d007a3f8
 )
 
 // All the DB indices we use
@@ -98,11 +95,8 @@
 	pullRequestCommentColumns []string
 	pullRequestReviewColumns  []string
 	botActivityColumns        []string
-<<<<<<< HEAD
-	testFlakeColumns	  []string
-=======
+	testFlakeForPrColumns	  []string
 	flakeColumns              []string
->>>>>>> d007a3f8
 )
 
 // Bunch of functions to from keys for the tables and indices in the DB
@@ -167,13 +161,12 @@
 	return spanner.Key{orgID, repoID}
 }
 
-<<<<<<< HEAD
-func testFlakeKey(testName string, prNum string, runNum string) spanner.Key {
-	return spanner.Key(testName, prNum, runNum)
-=======
+func testFlakeForPrKey(orgID string, testName string, prNum int64, runNum int64) spanner.Key {
+	return spanner.Key(orgID, testName, prNum, runNum)
+}
+
 func flakeKey(orgID string, repoID string, branchName string, testName string) spanner.Key {
 	return spanner.Key{orgID, repoID, branchName, testName}
->>>>>>> d007a3f8
 }
 
 func init() {
@@ -191,11 +184,8 @@
 	pullRequestColumns = getFields(storage.PullRequest{})
 	pullRequestReviewColumns = getFields(storage.PullRequestReview{})
 	botActivityColumns = getFields(storage.BotActivity{})
-<<<<<<< HEAD
-	testFlakeColumns = getFields(storage.TestFlake{})
-=======
+	testFlakeForPrColumns = getFields(storage.TestFlakeForPr{})
 	flakeColumns = getFields(storage.TestFlake{})
->>>>>>> d007a3f8
 }
 
 // Produces a string array representing all the fields in the input object
