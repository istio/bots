--- conflicted
+++ resolved
@@ -204,10 +204,9 @@
 	return &result, nil
 }
 
-<<<<<<< HEAD
-func (s store) ReadTestResultByName(context context.Context, orgID string,
-	repoID string, testName string, prNum int64, runNum int64) (*storage.TestResult, error) {
-	row, err := s.client.Single().ReadRow(context, testResultTable, testResultKey(orgID, repoID, testName, prNum, runNum), testResultColumns)
+func (s store) ReadTestResultByName(context context.Context, orgLogin string,
+	repoName string, testName string, prNum int64, runNum int64, done bool) (*storage.TestResult, error) {
+	row, err := s.client.Single().ReadRow(context, testResultTable, testResultKey(orgLogin, repoName, testName, prNum, runNum, done), testResultColumns)
 	if spanner.ErrCode(err) == codes.NotFound {
 		return nil, nil
 	} else if err != nil {
@@ -221,12 +220,8 @@
 	return &result, nil
 }
 
-func (s store) ReadMaintainerByID(context context.Context, orgID string, userID string) (*storage.Maintainer, error) {
-	row, err := s.client.Single().ReadRow(context, maintainerTable, maintainerKey(orgID, userID), maintainerColumns)
-=======
 func (s store) ReadMaintainer(context context.Context, orgLogin string, userLogin string) (*storage.Maintainer, error) {
 	row, err := s.client.Single().ReadRow(context, maintainerTable, maintainerKey(orgLogin, userLogin), maintainerColumns)
->>>>>>> 5ac011f0
 	if spanner.ErrCode(err) == codes.NotFound {
 		return nil, nil
 	} else if err != nil {
