// Copyright 2019 Istio Authors
//
// Licensed under the Apache License, Version 2.0 (the "License");
// you may not use this file except in compliance with the License.
// You may obtain a copy of the License at
//
//     http://www.apache.org/licenses/LICENSE-2.0
//
// Unless required by applicable law or agreed to in writing, software
// distributed under the License is distributed on an "AS IS" BASIS,
// WITHOUT WARRANTIES OR CONDITIONS OF ANY KIND, either express or implied.
// See the License for the specific language governing permissions and
// limitations under the License.

package spanner

import (
	"context"

	"cloud.google.com/go/spanner"
	"google.golang.org/grpc/codes"

	"istio.io/bots/policybot/pkg/storage"
)

func (s store) ReadOrgByID(context context.Context, org string) (*storage.Org, error) {
	row, err := s.client.Single().ReadRow(context, orgTable, orgKey(org), orgColumns)
	if spanner.ErrCode(err) == codes.NotFound {
		return nil, nil
	} else if err != nil {
		return nil, err
	}

	var result storage.Org
	if err := row.ToStruct(&result); err != nil {
		return nil, err
	}

	return &result, nil
}

func (s store) ReadOrgByLogin(context context.Context, login string) (*storage.Org, error) {
	iter := s.client.Single().ReadUsingIndex(context, orgTable, orgLoginIndex, orgLoginKey(login), orgLoginColumns)

	var olr orgLoginRow

	err := iter.Do(func(row *spanner.Row) error {
		return row.ToStruct(&olr)
	})

	if olr.OrgID == "" {
		return nil, nil // not found
	} else if err != nil {
		return nil, err
	}

	return &storage.Org{
		OrgID: olr.OrgID,
		Login: olr.Login,
	}, nil
}

func (s store) ReadRepoByID(context context.Context, org string, repo string) (*storage.Repo, error) {
	row, err := s.client.Single().ReadRow(context, repoTable, repoKey(org, repo), repoColumns)
	if spanner.ErrCode(err) == codes.NotFound {
		return nil, nil
	} else if err != nil {
		return nil, err
	}

	var result storage.Repo
	if err := row.ToStruct(&result); err != nil {
		return nil, err
	}

	return &result, nil
}

func (s store) ReadRepoByName(context context.Context, org string, name string) (*storage.Repo, error) {
	iter := s.client.Single().ReadUsingIndex(context, repoTable, repoNameIndex, repoNameKey(org, name), repoNameColumns)

	var rnr repoNameRow

	err := iter.Do(func(row *spanner.Row) error {
		return row.ToStruct(&rnr)
	})

	if rnr.OrgID == "" {
		return nil, nil // not found
	} else if err != nil {
		return nil, err
	}

	return s.ReadRepoByID(context, org, rnr.RepoID)
}

func (s store) ReadIssueByID(context context.Context, org string, repo string, issue string) (*storage.Issue, error) {
	row, err := s.client.Single().ReadRow(context, issueTable, issueKey(org, repo, issue), issueColumns)
	if spanner.ErrCode(err) == codes.NotFound {
		return nil, nil
	} else if err != nil {
		return nil, err
	}

	var result storage.Issue
	if err := row.ToStruct(&result); err != nil {
		return nil, err
	}

	return &result, nil
}

func (s store) ReadIssueByNumber(context context.Context, org string, repo string, number int) (*storage.Issue, error) {
	iter := s.client.Single().ReadUsingIndex(context, issueTable, issueNumberIndex, issueNumberKey(repo, number), issueNumberColumns)

	var inr issueNumberRow

	err := iter.Do(func(row *spanner.Row) error {
		return row.ToStruct(&inr)
	})

	if inr.OrgID == "" {
		return nil, nil // not found
	} else if err != nil {
		return nil, err
	}

	return s.ReadIssueByID(context, org, repo, inr.IssueID)
}

func (s store) ReadIssueCommentByID(context context.Context, org string, repo string, issue string, issueComment string) (*storage.IssueComment, error) {
	row, err := s.client.Single().ReadRow(context, issueCommentTable, issueCommentKey(org, repo, issue, issueComment), issueCommentColumns)
	if spanner.ErrCode(err) == codes.NotFound {
		return nil, nil
	} else if err != nil {
		return nil, err
	}

	var result storage.IssueComment
	if err := row.ToStruct(&result); err != nil {
		return nil, err
	}

	return &result, nil
}

func (s store) ReadIssuePipelineByNumber(context context.Context, orgID string, repoID string, number int) (*storage.IssuePipeline, error) {
	row, err := s.client.Single().ReadRow(context, issuePipelineTable, issuePipelineKey(orgID, repoID, number), issuePipelineColumns)
	if spanner.ErrCode(err) == codes.NotFound {
		return nil, nil
	} else if err != nil {
		return nil, err
	}

	var result storage.IssuePipeline
	if err := row.ToStruct(&result); err != nil {
		return nil, err
	}

	return &result, nil
}

func (s store) ReadPullRequestByID(context context.Context, org string, repo string, issue string) (*storage.PullRequest, error) {
	row, err := s.client.Single().ReadRow(context, pullRequestTable, pullRequestKey(org, repo, issue), pullRequestColumns)
	if spanner.ErrCode(err) == codes.NotFound {
		return nil, nil
	} else if err != nil {
		return nil, err
	}

	var result storage.PullRequest
	if err := row.ToStruct(&result); err != nil {
		return nil, err
	}

	return &result, nil
}

func (s store) ReadPullRequestCommentByID(context context.Context, orgID string, repoID string, prID string,
	prCommentID string) (*storage.PullRequestComment, error) {
	row, err := s.client.Single().ReadRow(context, pullRequestCommentTable, pullRequestCommentKey(orgID, repoID, prID, prCommentID), pullRequestCommentColumns)
	if spanner.ErrCode(err) == codes.NotFound {
		return nil, nil
	} else if err != nil {
		return nil, err
	}

	var result storage.PullRequestComment
	if err := row.ToStruct(&result); err != nil {
		return nil, err
	}

	return &result, nil
}

func (s store) ReadPullRequestReviewByID(context context.Context, org string, repo string, issue string,
	pullRequestReview string) (*storage.PullRequestReview, error) {
	row, err := s.client.Single().ReadRow(context, pullRequestReviewTable, pullRequestReviewKey(org, repo, issue, pullRequestReview), pullRequestReviewColumns)
	if spanner.ErrCode(err) == codes.NotFound {
		return nil, nil
	} else if err != nil {
		return nil, err
	}

	var result storage.PullRequestReview
	if err := row.ToStruct(&result); err != nil {
		return nil, err
	}

	return &result, nil
}

func (s store) ReadLabelByID(context context.Context, org string, repo string, label string) (*storage.Label, error) {
	row, err := s.client.Single().ReadRow(context, labelTable, labelKey(org, repo, label), labelColumns)
	if spanner.ErrCode(err) == codes.NotFound {
		return nil, nil
	} else if err != nil {
		return nil, err
	}

	var result storage.Label
	if err := row.ToStruct(&result); err != nil {
		return nil, err
	}

	return &result, nil
}

func (s store) ReadUserByID(context context.Context, user string) (*storage.User, error) {
	row, err := s.client.Single().ReadRow(context, userTable, userKey(user), userColumns)
	if spanner.ErrCode(err) == codes.NotFound {
		return nil, nil
	} else if err != nil {
		return nil, err
	}

	var result storage.User
	if err := row.ToStruct(&result); err != nil {
		return nil, err
	}

	return &result, nil
}

func (s store) ReadUserByLogin(context context.Context, login string) (*storage.User, error) {
	iter := s.client.Single().ReadUsingIndex(context, userTable, userLoginIndex, userLoginKey(login), userLoginColumns)

	var ulr userLoginRow

	err := iter.Do(func(row *spanner.Row) error {
		return row.ToStruct(&ulr)
	})

	if ulr.UserID == "" {
		return nil, nil // not found
	} else if err != nil {
		return nil, err
	}

	return s.ReadUserByID(context, ulr.UserID)
}

func (s store) ReadBotActivityByID(context context.Context, orgID string, repoID string) (*storage.BotActivity, error) {
	row, err := s.client.Single().ReadRow(context, botActivityTable, botActivityKey(orgID, repoID), botActivityColumns)
	if spanner.ErrCode(err) == codes.NotFound {
		return nil, nil
	} else if err != nil {
		return nil, err
	}

	var result storage.BotActivity
	if err := row.ToStruct(&result); err != nil {
		return nil, err
	}

	return &result, nil
}

<<<<<<< HEAD
func (s *store) ReadTestResultByName(context context.Context, orgID string, testName string, prNum int64, runNum int64) (*storage.TestResult, error) {
	row, err := s.client.Single().ReadRow(context, testResultTable, testResultKey(orgID, testName, prNum, runNum), testResultColumns)
=======
func (s store) ReadMaintainerByID(context context.Context, orgID string, userID string) (*storage.Maintainer, error) {
	row, err := s.client.Single().ReadRow(context, maintainerTable, maintainerKey(orgID, userID), maintainerColumns)
>>>>>>> d10db625
	if spanner.ErrCode(err) == codes.NotFound {
		return nil, nil
	} else if err != nil {
		return nil, err
	}

<<<<<<< HEAD
	var result storage.TestResult
=======
	var result storage.Maintainer
>>>>>>> d10db625
	if err := row.ToStruct(&result); err != nil {
		return nil, err
	}

	return &result, nil
}<|MERGE_RESOLUTION|>--- conflicted
+++ resolved
@@ -276,24 +276,30 @@
 	return &result, nil
 }
 
-<<<<<<< HEAD
 func (s *store) ReadTestResultByName(context context.Context, orgID string, testName string, prNum int64, runNum int64) (*storage.TestResult, error) {
 	row, err := s.client.Single().ReadRow(context, testResultTable, testResultKey(orgID, testName, prNum, runNum), testResultColumns)
-=======
+	if spanner.ErrCode(err) == codes.NotFound {
+		return nil, nil
+	} else if err != nil {
+		return nil, err
+	}
+	var result storage.TestResult
+	if err := row.ToStruct(&result); err != nil {
+		return nil, err
+	}
+
+	return &result, nil
+}
+
 func (s store) ReadMaintainerByID(context context.Context, orgID string, userID string) (*storage.Maintainer, error) {
 	row, err := s.client.Single().ReadRow(context, maintainerTable, maintainerKey(orgID, userID), maintainerColumns)
->>>>>>> d10db625
-	if spanner.ErrCode(err) == codes.NotFound {
-		return nil, nil
-	} else if err != nil {
-		return nil, err
-	}
-
-<<<<<<< HEAD
-	var result storage.TestResult
-=======
+	if spanner.ErrCode(err) == codes.NotFound {
+		return nil, nil
+	} else if err != nil {
+		return nil, err
+	}
+
 	var result storage.Maintainer
->>>>>>> d10db625
 	if err := row.ToStruct(&result); err != nil {
 		return nil, err
 	}
